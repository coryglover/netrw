from .base import BaseRewirer
<<<<<<< HEAD
=======
from .karrer import KarrerRewirer
>>>>>>> a514a6c0
from .global_rewiring import GlobalRewiring
from .local_edge_rewire import LocalEdgeRewiring
from .robust_rewiring import RobustRewirer

# from .algebraic_connectivity import AlgebraicConnectivity

# from .algebraic_connectivity import AlgebraicConnectivity

__all__ = []<|MERGE_RESOLUTION|>--- conflicted
+++ resolved
@@ -1,8 +1,5 @@
 from .base import BaseRewirer
-<<<<<<< HEAD
-=======
 from .karrer import KarrerRewirer
->>>>>>> a514a6c0
 from .global_rewiring import GlobalRewiring
 from .local_edge_rewire import LocalEdgeRewiring
 from .robust_rewiring import RobustRewirer
